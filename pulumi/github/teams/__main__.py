#!/usr/bin/env python

import yaml

import pulumi
import pulumi_github as github

<<<<<<< HEAD

class Organization:
    def setup_team(self, team, parent_team=None):
        team_resource = github.Team(
            team.get("slug", team["name"].lower().replace(" ", "-")),
            name=team["name"],
            description=team.get("description", ""),
            privacy=team.get("privacy", "closed"),
            parent_team_id=parent_team,
        )

        if team.get("membersYAML"):
            with open(team.get("membersYAML")) as members_fd:
                members = yaml.safe_load(members_fd)
        else:
            members = team["members"]

        for user in members:
            # Add a user to the newly created team
            team_membership = github.TeamMembership(
                f"{team['name']}-{user['name']}",
                team_id=team_resource,
                username=user["name"],
                role=user.get("role", "member"),
            )

        for repo in team.get("repositories", []):
            if not repo["name"] in self._repos:
                print(f"Repository '{repo['name']}' not managed by Pulumi. Skipping.")
                continue

            # Associate a repository with the team
            team_repository = github.TeamRepository(
                f"{team['name']}-{repo['name']}",
                team_id=team_resource,
                repository=self._repos[repo["name"]],
                permission=repo.get("permission", "pull"),
            )

        for subteam in team.get("teams", []):
            self.setup_team(subteam, parent_team=team_resource)

    def __init__(self, org_file):
        self._repos = {}
        with open(org_file) as org_fd:
            self._org = yaml.safe_load(org_fd)

        for repo in self._org.get("repositories", []):
            self._repos[repo["name"]] = github.Repository(
                repo["name"],
                name=repo["name"],
                description=repo.get("description", ""),
                visibility=repo.get("visibility", "private"),
                has_issues=repo.get("has_issues", True),
                has_projects=repo.get("has_projects", True),
                has_wiki=repo.get("has_wiki", False),
                has_downloads=repo.get("has_downloads", False),
                allow_merge_commit=repo.get("allow_merge_commit", True),
                allow_rebase_merge=repo.get("allow_rebase_merge", True),
                allow_squash_merge=repo.get("allow_squash_merge", True),
                merge_commit_message=repo.get("merge_commit_message"),
                merge_commit_title=repo.get("merge_commit_title"),
                squash_merge_commit_message=repo.get("squash_merge_commit_message"),
                squash_merge_commit_title=repo.get("squash_merge_commit_title"),
            )

        for team in self._org.get("teams", []):
            self.setup_team(team)


Organization("org.yaml")
=======
# Create a new GitHub team within the nf-core organization
my_team = github.Team(
    "myTeam",
    name="my-team",
    description="My Team Description",
    privacy="closed",  # Can be 'secret' or 'closed'
)

# Add a user to the newly created team
team_membership = github.TeamMembership(
    "teamMembership",
    team_id=my_team.id,
    username="example-user",  # Replace with the actual GitHub username
    role="member",  # Can be 'member' or 'maintainer'
)

# Associate a repository with the team
team_repository = github.TeamRepository(
    "teamRepository",
    team_id=my_team.id,
    repository="example-repo",  # Replace with the actual repository name
    permission="push",  # Can be 'pull', 'push', or 'admin'
)

# Export the team slug to access the team on GitHub
pulumi.export("team_slug", my_team.slug)
>>>>>>> 2f999627
<|MERGE_RESOLUTION|>--- conflicted
+++ resolved
@@ -5,7 +5,6 @@
 import pulumi
 import pulumi_github as github
 
-<<<<<<< HEAD
 
 class Organization:
     def setup_team(self, team, parent_team=None):
@@ -76,32 +75,4 @@
             self.setup_team(team)
 
 
-Organization("org.yaml")
-=======
-# Create a new GitHub team within the nf-core organization
-my_team = github.Team(
-    "myTeam",
-    name="my-team",
-    description="My Team Description",
-    privacy="closed",  # Can be 'secret' or 'closed'
-)
-
-# Add a user to the newly created team
-team_membership = github.TeamMembership(
-    "teamMembership",
-    team_id=my_team.id,
-    username="example-user",  # Replace with the actual GitHub username
-    role="member",  # Can be 'member' or 'maintainer'
-)
-
-# Associate a repository with the team
-team_repository = github.TeamRepository(
-    "teamRepository",
-    team_id=my_team.id,
-    repository="example-repo",  # Replace with the actual repository name
-    permission="push",  # Can be 'pull', 'push', or 'admin'
-)
-
-# Export the team slug to access the team on GitHub
-pulumi.export("team_slug", my_team.slug)
->>>>>>> 2f999627
+Organization("org.yaml")